[general]
name=identifyplus
description=Extended identify tool
category=Identification
<<<<<<< HEAD
version=4.1.dev0
qgisMinimumVersion=3.0
=======
version=4.0.4
qgisMinimumVersion=2.6
>>>>>>> 8aa0f986

author=NextGIS
email=info@nextgis.com

icon=icons/identifyplus.png

tags=feature,maptool,identification

homepage=https://nextgis.com
tracker=https://github.com/nextgis/IdentifyPlus/issues
repository=https://github.com/nextgis/IdentifyPlus

experimental=False
deprecated=False

changelog=4.0.4
        * Fix upload images
    4.0.3
        * Fix download images
    4.0.2
        * Fix localization
        * Decrease min size of ngw images
    4.0.1-1
        * Fix bugs
        * Read sqlite related tables
<|MERGE_RESOLUTION|>--- conflicted
+++ resolved
@@ -1,36 +1,31 @@
-[general]
-name=identifyplus
-description=Extended identify tool
-category=Identification
-<<<<<<< HEAD
-version=4.1.dev0
-qgisMinimumVersion=3.0
-=======
-version=4.0.4
-qgisMinimumVersion=2.6
->>>>>>> 8aa0f986
-
-author=NextGIS
-email=info@nextgis.com
-
-icon=icons/identifyplus.png
-
-tags=feature,maptool,identification
-
-homepage=https://nextgis.com
-tracker=https://github.com/nextgis/IdentifyPlus/issues
-repository=https://github.com/nextgis/IdentifyPlus
-
-experimental=False
-deprecated=False
-
-changelog=4.0.4
-        * Fix upload images
-    4.0.3
-        * Fix download images
-    4.0.2
-        * Fix localization
-        * Decrease min size of ngw images
-    4.0.1-1
-        * Fix bugs
-        * Read sqlite related tables
+[general]
+name=identifyplus
+description=Extended identify tool
+category=Identification
+version=4.0.4
+qgisMinimumVersion=3.0
+
+author=NextGIS
+email=info@nextgis.com
+
+icon=icons/identifyplus.png
+
+tags=feature,maptool,identification
+
+homepage=https://nextgis.com
+tracker=https://github.com/nextgis/IdentifyPlus/issues
+repository=https://github.com/nextgis/IdentifyPlus
+
+experimental=False
+deprecated=False
+
+changelog=4.0.4
+        * Fix upload images
+    4.0.3
+        * Fix download images
+    4.0.2
+        * Fix localization
+        * Decrease min size of ngw images
+    4.0.1-1
+        * Fix bugs
+        * Read sqlite related tables